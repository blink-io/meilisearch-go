# This code-samples file is used by the MeiliSearch documentation
# Every example written here will be automatically fetched by
# the documentation on build
# You can read more on https://github.com/meilisearch/documentation/tree/master/.vuepress/code-samples
---
get_one_index_1: |-
  client.GetIndex("movies")
list_all_indexes_1: |-
  client.GetAllIndexes()
create_an_index_1: |-
  client.CreateIndex(&meilisearch.IndexConfig{
    Uid: "movies",
    PrimaryKey: "movie_id",
  })
update_an_index_1: |-
  client.Index("movies").UpdateIndex("movie_review_id")
delete_an_index_1: |-
  client.DeleteIndex("movies")
  // OR
  client.Index("movies").Delete()
get_one_document_1: |-
  var a interface{}
  client.Index("movies").GetDocument("25684", &a)
get_documents_1: |-
  var a []interface{}
  client.Index("movies").GetDocuments(&meilisearch.DocumentsRequest{
    Limit: 2,
  }, &a)
add_or_replace_documents_1: |-
  documents := []map[string]interface{}{
    {
      "id":           287947,
      "title":        "Shazam",
      "poster":       "https://image.tmdb.org/t/p/w1280/xnopI5Xtky18MPhK40cZAGAOVeV.jpg",
      "overview":     "A boy is given the ability to become an adult superhero in times of need with a single magic word.",
      "release_date": "2019-03-23",
    },
  }
  client.Index("movies").AddDocument(documents)
add_or_update_documents_1: |-
  documents := []map[string]interface{}{
    {
      "id":     287947,
      "title":  "Shazam ⚡️",
      "genres": "comedy",
    },
  }
  client.Index("movies").UpdateDocuments(documents)
delete_all_documents_1: |-
  client.Index("movies").DeleteAllDocuments()
delete_one_document_1: |-
  client.Index("movies").DeleteDocument("25684")
delete_documents_1: |-
  client.Index("movies").DeleteDocuments([]string{
    "23488",
    "153738",
    "437035",
    "363869",
  })
search_post_1: |-
  client.Index("movies").Search("american ninja", &meilisearch.SearchRequest{})
get_update_1: |-
  client.Index("movies").GetUpdateStatus(1)
get_all_updates_1: |-
  client.Index("movies").GetAllUpdateStatus()
get_keys_1: |-
  client.GetKeys()
get_settings_1: |-
  client.Index("movies").GetSettings()
update_settings_1: |-
  distinctAttribute := "movie_id"
  settings := meilisearch.Settings{
    RankingRules: []string{
      "words",
      "typo",
      "proximity",
      "attribute",
      "exactness",
      "desc(release_date)",
      "desc(rank)",
    },
    DistinctAttribute: &distinctAttribute,
    SearchableAttributes: []string{
      "title",
      "description",
      "genre",
    },
    DisplayedAttributes: []string{
      "title",
      "description",
      "genre",
      "release_date",
    },
    StopWords: []string{
      "the",
      "a",
      "an",
    },
    Synonyms: map[string][]string{
      "wolverine": []string{"xmen", "logan"},
      "logan":     []string{"wolverine"},
    },
  }
  client.Index("movies").UpdateSettings(&settings)
reset_settings_1: |-
  client.Index("movies").ResetSettings()
get_synonyms_1: |-
  client.Index("movies").GetSynonyms()
update_synonyms_1: |-
  synonyms := map[string][]string{
    "wolverine": []string{"xmen", "logan"},
    "logan":     []string{"wolverine", "xmen"},
    "wow":       []string{"world of warcraft"},
  }
  client.Index("movies").UpdateSynonyms(&synonyms)
reset_synonyms_1: |-
  client.Index("movies").ResetSynonyms()
get_stop_words_1: |-
  client.Index("movies").GetStopWords()
update_stop_words_1: |-
  stopWords := []string{"of", "the", "to"}
  client.Index("movies").UpdateStopWords(&stopWords)
reset_stop_words_1: |-
  client.Index("movies").ResetStopWords()
get_ranking_rules_1: |-
  client.Index("movies").GetRankingRules()
update_ranking_rules_1: |-
  rankingRules := []string{
    "words",
    "typo",
    "proximity",
    "attribute",
    "exactness",
    "asc(release_date)",
    "desc(rank)",
  }
  client.Index("movies").UpdateRankingRules(&rankingRules)
reset_ranking_rules_1: |-
  client.Index("movies").ResetRankingRules()
get_distinct_attribute_1: |-
  client.Index("movies").GetDistinctAttribute()
update_distinct_attribute_1: |-
  client.Index("movies").UpdateDistinctAttribute("movie_id")
reset_distinct_attribute_1: |-
  client.Index("movies").ResetDistinctAttribute()
get_filterable_attributes_1: |-
  client.Index("movies").GetFilterableAttributes()
update_filterable_attributes_1: |-
  filterableAttributes := []string{
    "genres",
    "director",
  }
  client.Index("movies").UpdateFilterableAttributes(&filterableAttributes)
reset_filterable_attributes_1: |-
  client.Index("movies").ResetFilterableAttributes()
get_searchable_attributes_1: |-
  client.Index("movies").GetSearchableAttributes()
update_searchable_attributes_1: |-
  searchableAttributes := []string{
    "title",
    "description",
    "genre",
  }
  client.Index("movies").UpdateSearchableAttributes(&searchableAttributes)
reset_searchable_attributes_1: |-
  client.Index("movies").ResetSearchableAttributes()
<<<<<<< HEAD
=======
get_attributes_for_faceting_1: |-
  client.Index("movies").GetAttributesForFaceting()
update_attributes_for_faceting_1: |-
  attributesForFaceting := []string{
    "genres",
    "director",
  }
  client.Index("movies").UpdateAttributesForFaceting(&attributesForFaceting)
reset_attributes_for_faceting_1: |-
  client.Index("movies").ResetAttributesForFaceting()
>>>>>>> e55a54cb
get_displayed_attributes_1: |-
  client.Index("movies").GetDisplayedAttributes()
update_displayed_attributes_1: |-
  displayedAttributes := []string{
    "title",
    "description",
    "genre",
    "release_date",
  }
  client.Index("movies").UpdateDisplayedAttributes(&displayedAttributes)
reset_displayed_attributes_1: |-
  client.Index("movies").ResetDisplayedAttributes()
get_index_stats_1: |-
  client.Index("movies").GetStats()
get_indexes_stats_1: |-
  client.GetAllStats()
get_health_1: |-
  client.Health()
get_version_1: |-
  client.GetVersion()
distinct_attribute_guide_1: |-
  client.Index("jackets").UpdateDistinctAttribute("product_id")
field_properties_guide_searchable_1: |-
  searchableAttributes := []string{
    "title",
    "description",
    "genre",
  }
  client.Index("movies").UpdateSearchableAttributes(&searchableAttributes)
field_properties_guide_displayed_1: |-
  displayedAttributes := []string{
    "title",
    "description",
    "genre",
    "release_date",
  }
  client.Index("movies").UpdateDisplayedAttributes(&displayedAttributes)
filtering_guide_1: |-
<<<<<<< HEAD
  results, err := client.Index("movies").Search("Avengers", &meilisearch.SearchRequest{
    Filter: "release_date > \"795484800\"",
  })
filtering_guide_2: |-
  results, err := client.Index("movies").Search("Batman", &meilisearch.SearchRequest{
    Filter: "release_date > 795484800 AND (director = \"Tim Burton\" OR director = \"Christopher Nolan\")",
  })
filtering_guide_3: |-
  results, err := client.Index("movies").Search("horror", &meilisearch.SearchRequest{
    Filter: "director = \"Jordan Peele\"",
  })
filtering_guide_4: |-
  results, err := client.Index("movies").Search("Planet of the Apes", &meilisearch.SearchRequest{
    Filter: "rating >= 3 AND (NOT director = \"Tim Burton\"",
  })
search_parameter_guide_query_1: |-
  results, err := client.Index("movies").Search("shifu", &meilisearch.SearchRequest{})
search_parameter_guide_offset_1: |-
  results, err := client.Index("movies").Search("shifu", &meilisearch.SearchRequest{
    Offset: 1,
  })
search_parameter_guide_limit_1: |-
  results, err := client.Index("movies").Search("shifu", &meilisearch.SearchRequest{
    Limit: 2,
  })
search_parameter_guide_retrieve_1: |-
  results, err := client.Index("movies").Search("shifu", &meilisearch.SearchRequest{
    AttributesToRetrieve: []string{"overview", "title"},
  })
search_parameter_guide_crop_1: |-
  results, err := client.Index("movies").Search("shifu" &meilisearch.SearchRequest{
=======
  resp, err := client.Index("movies").Search("Avengers", &meilisearch.SearchRequest{
    Filters: "release_date > \"795484800\"",
  })
filtering_guide_2: |-
  resp, err := client.Index("movies").Search("Batman", &meilisearch.SearchRequest{
    Filters: "release_date > 795484800 AND (director = \"Tim Burton\" OR director = \"Christopher Nolan\")",
  })
filtering_guide_3: |-
  resp, err := client.Index("movies").Search("horror", &meilisearch.SearchRequest{
    Filters: "director = \"Jordan Peele\"",
  })
filtering_guide_4: |-
  resp, err := client.Index("movies").Search("Planet of the Apes", &meilisearch.SearchRequest{
    Filters: "rating >= 3 AND (NOT director = \"Tim Burton\"",
  })
search_parameter_guide_query_1: |-
  resp, err := client.Index("movies").Search("shifu", &meilisearch.SearchRequest{})
search_parameter_guide_offset_1: |-
  resp, err := client.Index("movies").Search("shifu", &meilisearch.SearchRequest{
    Offset: 1,
  })
search_parameter_guide_limit_1: |-
  resp, err := client.Index("movies").Search("shifu", &meilisearch.SearchRequest{
    Limit: 2,
  })
search_parameter_guide_retrieve_1: |-
  resp, err := client.Index("movies").Search("shifu", &meilisearch.SearchRequest{
    AttributesToRetrieve: []string{"overview", "title"},
  })
search_parameter_guide_crop_1: |-
  resp, err := client.Index("movies").Search("shifu" &meilisearch.SearchRequest{
>>>>>>> e55a54cb
    AttributesToCrop: []string{"overview"},
    CropLength:       10,
  })
search_parameter_guide_highlight_1: |-
<<<<<<< HEAD
  results, err := client.Index("movies").Search("winter feast", &meilisearch.SearchRequest{
    AttributesToHighlight: []string{"overview"},
  })
search_parameter_guide_filter_1: |-
  results, err := client.Index("movies").Search("n", &meilisearch.SearchRequest{
    Filter: "title = Nightshift",
  })
search_parameter_guide_filter_2: |-
  results, err := client.Index("movies").Search("n", &meilisearch.SearchRequest{
    Filter: "title = \"Kung Fu Panda\"",
  })
search_parameter_guide_matches_1: |-
  results, err := client.Index("movies").Search("winter feast", &meilisearch.SearchRequest{
=======
  resp, err := client.Index("movies").Search("shifu", &meilisearch.SearchRequest{
    AttributesToHighlight: []string{"overview"},
  })
search_parameter_guide_filter_1: |-
  resp, err := client.Index("movies").Search("n", &meilisearch.SearchRequest{
    Filters: "title = Nightshift",
  })
search_parameter_guide_filter_2: |-
  resp, err := client.Index("movies").Search("n", &meilisearch.SearchRequest{
    Filters: "title = \"Kung Fu Panda\"",
  })
search_parameter_guide_matches_1: |-
  resp, err := client.Index("movies").Search("n", &meilisearch.SearchRequest{
    Filters:               "title=\"Kung Fu Panda\"",
    AttributesToHighlight: []string{"overview"},
>>>>>>> e55a54cb
    Matches:               true,
  })
settings_guide_synonyms_1: |-
  synonyms := map[string][]string{
    "sweater": []string{"jumper"},
    "jumper":  []string{"sweater"},
  }
  client.Index("tops").UpdateSynonyms(&synonyms)
settings_guide_stop_words_1: |-
  stopWords := []string{"the", "a", "an"}
  client.Index("movies").UpdateStopWords(&stopWords)
settings_guide_ranking_rules_1: |-
  rankingRules := []string{
    "words",
    "typo",
    "proximity",
    "attribute",
    "exactness",
    "asc(release_date)",
    "desc(rank)",
  }
  client.Index("movies").UpdateRankingRules(&rankingRules)
settings_guide_distinct_1: |-
  client.Index("jackets").UpdateDistinctAttribute("product_id")
settings_guide_searchable_1: |-
  searchableAttributes := []string{
    "title",
    "description",
    "genre",
  }
  client.Index("movies").UpdateSearchableAttributes(&searchableAttributes)
settings_guide_displayed_1: |-
  displayedAttributes := []string{
    "title",
    "description",
    "genre",
    "release_date",
  }
  client.Index("movies").UpdateDisplayedAttributes(&displayedAttributes)
add_movies_json_1: |-
  import (
    "encoding/json"
    "io/ioutil"
  )

  file, _ := ioutil.ReadFile("movies.json")

  var movies interface{}
  json.Unmarshal([]byte(file), &movies)

  client.Index("movies").AddDocuments(&movies)
documents_guide_add_movie_1: |-
  documents := []map[string]interface{}{
    {
      "movie_id": "123sq178",
      "title":    "Amelie Poulain",
    },
  }
  client.Index("movies").AddDocuments(documents)
search_guide_1: |-
<<<<<<< HEAD
  results, err := client.Index("movies").Search("shifu", &meilisearch.SearchRequest{
=======
  resp, err := client.Index("movies").Search("shifu", &meilisearch.SearchRequest{
>>>>>>> e55a54cb
    Limit:  5,
    Offset: 10,
  })
search_guide_2: |-
<<<<<<< HEAD
  results, err := client.Index("movies").Search("Avengers", &meilisearch.SearchRequest{
    Filter: "release_date > \"795484800\"",
=======
  resp, err := client.Index("movies").Search("Avengers", &meilisearch.SearchRequest{
    Filters: "release_date > \"795484800\"",
>>>>>>> e55a54cb
  })
getting_started_add_documents_md: |-
  ```bash
  go get -u github.com/meilisearch/meilisearch-go
  ```

  ```go
  package main

  import (
    "os"
    "encoding/json"
    "io/ioutil"

    "github.com/meilisearch/meilisearch-go"
  )

  func main() {
    client := meilisearch.NewClient(meilisearch.ClientConfig{
      Host: "http://127.0.0.1:7700",
    })

    jsonFile, _ := os.Open("movies.json")
    defer jsonFile.Close()

    byteValue, _ := ioutil.ReadAll(jsonFile)
    var movies []map[string]interface{}
    json.Unmarshal(byteValue, &movies)

    _, err := client.Index("movies").AddDocuments(movies)
    if err != nil {
        panic(err)
    }
  }

  ```

  [About this SDK](https://github.com/meilisearch/meilisearch-go/)
getting_started_search_md: |-
  ```go
<<<<<<< HEAD
  results, err := client.Index("movies").Search("botman", &meilisearch.SearchRequest{})
=======
  resp, err := client.Index("movies").Search("botman", &meilisearch.SearchRequest{})
>>>>>>> e55a54cb
  if err != nil {
      panic(err)
  }
  ```

  [About this SDK](https://github.com/meilisearch/meilisearch-go/)
faceted_search_update_settings_1: |-
<<<<<<< HEAD
  response, err := client.Index("movies").UpdateFilterableAttributes(&[]string{
    "director",
    "genres",
  })
faceted_search_filter_1: |-
  results, err := client.Index("movies").Search("thriller", &meilisearch.SearchRequest{
    Filter: [][]string{
      []string{"genres = Horror", "genres = Mystery"},
      []string{"director = \"Jordan Peele\""},
    },
  })
faceted_search_facets_distribution_1: |-
  results, err := client.Index("movies").Search("Batman", &meilisearch.SearchRequest{
=======
  resp, err := client.Index("movies").UpdateAttributesForFaceting(&[]string{
    "director",
    "genres",
  })
faceted_search_facet_filters_1: |-
  resp, err := client.Index("movies").Search("thriller", &meilisearch.SearchRequest{
    FacetFilters: [][]string{
      []string{"genres:Horror", "genres:Mystery"},
      []string{"director:Jordan Peele"},
    },
  })
faceted_search_facets_distribution_1: |-
  resp, err := client.Index("movies").Search("Batman", &meilisearch.SearchRequest{
>>>>>>> e55a54cb
    FacetsDistribution: []string{
      "genres",
    },
  })
<<<<<<< HEAD
faceted_search_walkthrough_filterable_attributes_1: |-
  response, err := client.Index("movies").UpdateFilterableAttributes(&[]string{
=======
faceted_search_walkthrough_attributes_for_faceting_1: |-
  resp, err := client.Index("movies").UpdateAttributesForFaceting(&[]string{
>>>>>>> e55a54cb
    "director",
    "producer",
    "genres",
    "production_companies",
  })
<<<<<<< HEAD
faceted_search_walkthrough_filter_1: |-
  results, err := client.Index("movies").Search("thriller", &meilisearch.SearchRequest{
    Filter: [][]string{
      []string{"genres = Horror", "genres = Mystery"},
      []string{"director = \"Jordan Peele\""},
    },
  })
faceted_search_walkthrough_facets_distribution_1: |-
  results, err := client.Index("movies").Search("Batman", &meilisearch.SearchRequest{
=======
faceted_search_walkthrough_facet_filters_1: |-
  resp, err := client.Index("movies").Search("thriller", &meilisearch.SearchRequest{
    FacetFilters: [][]string{
      []string{"genres:Horror", "genres:Mystery"},
      []string{"director:Jordan Peele"},
    },
  })
faceted_search_walkthrough_facets_distribution_1: |-
  resp, err := client.Index("movies").Search("Batman", &meilisearch.SearchRequest{
>>>>>>> e55a54cb
    FacetsDistribution: []string{
      "genres",
    },
  })
post_dump_1: |-
<<<<<<< HEAD
  results, err := client.CreateDump()
get_dump_status_1: |-
  results, err := client.GetDumpStatus("dump-uid")
phrase_search_1: |-
  results, err := client.Index("movies").Search("\"african american\" horror", &meilisearch.SearchRequest{})
=======
  resp, err := client.CreateDump()
get_dump_status_1: |-
  resp, err := client.GetDumpStatus("dump-uid")
>>>>>>> e55a54cb
<|MERGE_RESOLUTION|>--- conflicted
+++ resolved
@@ -164,19 +164,6 @@
   client.Index("movies").UpdateSearchableAttributes(&searchableAttributes)
 reset_searchable_attributes_1: |-
   client.Index("movies").ResetSearchableAttributes()
-<<<<<<< HEAD
-=======
-get_attributes_for_faceting_1: |-
-  client.Index("movies").GetAttributesForFaceting()
-update_attributes_for_faceting_1: |-
-  attributesForFaceting := []string{
-    "genres",
-    "director",
-  }
-  client.Index("movies").UpdateAttributesForFaceting(&attributesForFaceting)
-reset_attributes_for_faceting_1: |-
-  client.Index("movies").ResetAttributesForFaceting()
->>>>>>> e55a54cb
 get_displayed_attributes_1: |-
   client.Index("movies").GetDisplayedAttributes()
 update_displayed_attributes_1: |-
@@ -215,53 +202,20 @@
   }
   client.Index("movies").UpdateDisplayedAttributes(&displayedAttributes)
 filtering_guide_1: |-
-<<<<<<< HEAD
-  results, err := client.Index("movies").Search("Avengers", &meilisearch.SearchRequest{
+  resp, err := client.Index("movies").Search("Avengers", &meilisearch.SearchRequest{
     Filter: "release_date > \"795484800\"",
-  })
-filtering_guide_2: |-
-  results, err := client.Index("movies").Search("Batman", &meilisearch.SearchRequest{
-    Filter: "release_date > 795484800 AND (director = \"Tim Burton\" OR director = \"Christopher Nolan\")",
-  })
-filtering_guide_3: |-
-  results, err := client.Index("movies").Search("horror", &meilisearch.SearchRequest{
-    Filter: "director = \"Jordan Peele\"",
-  })
-filtering_guide_4: |-
-  results, err := client.Index("movies").Search("Planet of the Apes", &meilisearch.SearchRequest{
-    Filter: "rating >= 3 AND (NOT director = \"Tim Burton\"",
-  })
-search_parameter_guide_query_1: |-
-  results, err := client.Index("movies").Search("shifu", &meilisearch.SearchRequest{})
-search_parameter_guide_offset_1: |-
-  results, err := client.Index("movies").Search("shifu", &meilisearch.SearchRequest{
-    Offset: 1,
-  })
-search_parameter_guide_limit_1: |-
-  results, err := client.Index("movies").Search("shifu", &meilisearch.SearchRequest{
-    Limit: 2,
-  })
-search_parameter_guide_retrieve_1: |-
-  results, err := client.Index("movies").Search("shifu", &meilisearch.SearchRequest{
-    AttributesToRetrieve: []string{"overview", "title"},
-  })
-search_parameter_guide_crop_1: |-
-  results, err := client.Index("movies").Search("shifu" &meilisearch.SearchRequest{
-=======
-  resp, err := client.Index("movies").Search("Avengers", &meilisearch.SearchRequest{
-    Filters: "release_date > \"795484800\"",
   })
 filtering_guide_2: |-
   resp, err := client.Index("movies").Search("Batman", &meilisearch.SearchRequest{
-    Filters: "release_date > 795484800 AND (director = \"Tim Burton\" OR director = \"Christopher Nolan\")",
+    Filter: "release_date > 795484800 AND (director = \"Tim Burton\" OR director = \"Christopher Nolan\")",
   })
 filtering_guide_3: |-
   resp, err := client.Index("movies").Search("horror", &meilisearch.SearchRequest{
-    Filters: "director = \"Jordan Peele\"",
+    Filter: "director = \"Jordan Peele\"",
   })
 filtering_guide_4: |-
   resp, err := client.Index("movies").Search("Planet of the Apes", &meilisearch.SearchRequest{
-    Filters: "rating >= 3 AND (NOT director = \"Tim Burton\"",
+    Filter: "rating >= 3 AND (NOT director = \"Tim Burton\"",
   })
 search_parameter_guide_query_1: |-
   resp, err := client.Index("movies").Search("shifu", &meilisearch.SearchRequest{})
@@ -279,42 +233,23 @@
   })
 search_parameter_guide_crop_1: |-
   resp, err := client.Index("movies").Search("shifu" &meilisearch.SearchRequest{
->>>>>>> e55a54cb
     AttributesToCrop: []string{"overview"},
     CropLength:       10,
   })
 search_parameter_guide_highlight_1: |-
-<<<<<<< HEAD
-  results, err := client.Index("movies").Search("winter feast", &meilisearch.SearchRequest{
-    AttributesToHighlight: []string{"overview"},
-  })
-search_parameter_guide_filter_1: |-
-  results, err := client.Index("movies").Search("n", &meilisearch.SearchRequest{
-    Filter: "title = Nightshift",
-  })
-search_parameter_guide_filter_2: |-
-  results, err := client.Index("movies").Search("n", &meilisearch.SearchRequest{
-    Filter: "title = \"Kung Fu Panda\"",
-  })
-search_parameter_guide_matches_1: |-
-  results, err := client.Index("movies").Search("winter feast", &meilisearch.SearchRequest{
-=======
-  resp, err := client.Index("movies").Search("shifu", &meilisearch.SearchRequest{
+  resp, err := client.Index("movies").Search("winter feast", &meilisearch.SearchRequest{
     AttributesToHighlight: []string{"overview"},
   })
 search_parameter_guide_filter_1: |-
   resp, err := client.Index("movies").Search("n", &meilisearch.SearchRequest{
-    Filters: "title = Nightshift",
+    Filter: "title = Nightshift",
   })
 search_parameter_guide_filter_2: |-
   resp, err := client.Index("movies").Search("n", &meilisearch.SearchRequest{
-    Filters: "title = \"Kung Fu Panda\"",
+    Filter: "title = \"Kung Fu Panda\"",
   })
 search_parameter_guide_matches_1: |-
-  resp, err := client.Index("movies").Search("n", &meilisearch.SearchRequest{
-    Filters:               "title=\"Kung Fu Panda\"",
-    AttributesToHighlight: []string{"overview"},
->>>>>>> e55a54cb
+  resp, err := client.Index("movies").Search("winter feast", &meilisearch.SearchRequest{
     Matches:               true,
   })
 settings_guide_synonyms_1: |-
@@ -375,22 +310,13 @@
   }
   client.Index("movies").AddDocuments(documents)
 search_guide_1: |-
-<<<<<<< HEAD
-  results, err := client.Index("movies").Search("shifu", &meilisearch.SearchRequest{
-=======
   resp, err := client.Index("movies").Search("shifu", &meilisearch.SearchRequest{
->>>>>>> e55a54cb
     Limit:  5,
     Offset: 10,
   })
 search_guide_2: |-
-<<<<<<< HEAD
-  results, err := client.Index("movies").Search("Avengers", &meilisearch.SearchRequest{
+  resp, err := client.Index("movies").Search("Avengers", &meilisearch.SearchRequest{
     Filter: "release_date > \"795484800\"",
-=======
-  resp, err := client.Index("movies").Search("Avengers", &meilisearch.SearchRequest{
-    Filters: "release_date > \"795484800\"",
->>>>>>> e55a54cb
   })
 getting_started_add_documents_md: |-
   ```bash
@@ -431,11 +357,7 @@
   [About this SDK](https://github.com/meilisearch/meilisearch-go/)
 getting_started_search_md: |-
   ```go
-<<<<<<< HEAD
-  results, err := client.Index("movies").Search("botman", &meilisearch.SearchRequest{})
-=======
   resp, err := client.Index("movies").Search("botman", &meilisearch.SearchRequest{})
->>>>>>> e55a54cb
   if err != nil {
       panic(err)
   }
@@ -443,85 +365,46 @@
 
   [About this SDK](https://github.com/meilisearch/meilisearch-go/)
 faceted_search_update_settings_1: |-
-<<<<<<< HEAD
-  response, err := client.Index("movies").UpdateFilterableAttributes(&[]string{
+  resp, err := client.Index("movies").UpdateFilterableAttributes(&[]string{
     "director",
     "genres",
   })
 faceted_search_filter_1: |-
-  results, err := client.Index("movies").Search("thriller", &meilisearch.SearchRequest{
+  resp, err := client.Index("movies").Search("thriller", &meilisearch.SearchRequest{
     Filter: [][]string{
       []string{"genres = Horror", "genres = Mystery"},
       []string{"director = \"Jordan Peele\""},
     },
   })
 faceted_search_facets_distribution_1: |-
-  results, err := client.Index("movies").Search("Batman", &meilisearch.SearchRequest{
-=======
-  resp, err := client.Index("movies").UpdateAttributesForFaceting(&[]string{
-    "director",
-    "genres",
-  })
-faceted_search_facet_filters_1: |-
-  resp, err := client.Index("movies").Search("thriller", &meilisearch.SearchRequest{
-    FacetFilters: [][]string{
-      []string{"genres:Horror", "genres:Mystery"},
-      []string{"director:Jordan Peele"},
-    },
-  })
-faceted_search_facets_distribution_1: |-
   resp, err := client.Index("movies").Search("Batman", &meilisearch.SearchRequest{
->>>>>>> e55a54cb
     FacetsDistribution: []string{
       "genres",
     },
   })
-<<<<<<< HEAD
 faceted_search_walkthrough_filterable_attributes_1: |-
-  response, err := client.Index("movies").UpdateFilterableAttributes(&[]string{
-=======
-faceted_search_walkthrough_attributes_for_faceting_1: |-
-  resp, err := client.Index("movies").UpdateAttributesForFaceting(&[]string{
->>>>>>> e55a54cb
+  resp, err := client.Index("movies").UpdateFilterableAttributes(&[]string{
     "director",
     "producer",
     "genres",
     "production_companies",
   })
-<<<<<<< HEAD
 faceted_search_walkthrough_filter_1: |-
-  results, err := client.Index("movies").Search("thriller", &meilisearch.SearchRequest{
+  resp, err := client.Index("movies").Search("thriller", &meilisearch.SearchRequest{
     Filter: [][]string{
       []string{"genres = Horror", "genres = Mystery"},
       []string{"director = \"Jordan Peele\""},
     },
   })
 faceted_search_walkthrough_facets_distribution_1: |-
-  results, err := client.Index("movies").Search("Batman", &meilisearch.SearchRequest{
-=======
-faceted_search_walkthrough_facet_filters_1: |-
-  resp, err := client.Index("movies").Search("thriller", &meilisearch.SearchRequest{
-    FacetFilters: [][]string{
-      []string{"genres:Horror", "genres:Mystery"},
-      []string{"director:Jordan Peele"},
-    },
-  })
-faceted_search_walkthrough_facets_distribution_1: |-
   resp, err := client.Index("movies").Search("Batman", &meilisearch.SearchRequest{
->>>>>>> e55a54cb
     FacetsDistribution: []string{
       "genres",
     },
   })
 post_dump_1: |-
-<<<<<<< HEAD
-  results, err := client.CreateDump()
-get_dump_status_1: |-
-  results, err := client.GetDumpStatus("dump-uid")
-phrase_search_1: |-
-  results, err := client.Index("movies").Search("\"african american\" horror", &meilisearch.SearchRequest{})
-=======
   resp, err := client.CreateDump()
 get_dump_status_1: |-
   resp, err := client.GetDumpStatus("dump-uid")
->>>>>>> e55a54cb
+phrase_search_1: |-
+  resp, err := client.Index("movies").Search("\"african american\" horror", &meilisearch.SearchRequest{})